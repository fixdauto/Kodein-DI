--- conflicted
+++ resolved
@@ -4,11 +4,7 @@
 
 allprojects {
     group = "org.kodein.di"
-<<<<<<< HEAD
-    version = "6.0.0-LGM"
-=======
-    version = "6.0.1"
->>>>>>> 90d3e7e0
+    version = "6.0.1-LGM"
 }
 
 kodeinPublications {
