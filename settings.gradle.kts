buildscript {
    repositories {
        mavenLocal()
        maven(url = "https://dl.bintray.com/kodein-framework/Kodein-Internal-Gradle")
    }
    dependencies {
<<<<<<< HEAD
        classpath("org.kodein.internal.gradle:kodein-internal-gradle-settings:2.1.0-LGM")
=======
        classpath("org.kodein.internal.gradle:kodein-internal-gradle-settings:2.2.0")
>>>>>>> 8402e1a6
    }
}

apply { plugin("org.kodein.settings") }

rootProject.name = "Kodein-DI"

include(
        ":kodein-di-core",

        ":test-utils",

        ":kodein-di-generic-jvm",

        ":kodein-di-erased",

        ":kodein-di-conf",

        ":kodein-di-jxinject-jvm",

        ":demo:demo-console",
        ":demo:demo-js",

        ""
)

val excludeAndroid: String? by settings

if (excludeAndroid != "true") {
    include(
            ":framework:android:kodein-di-framework-android-core",
            ":framework:android:kodein-di-framework-android-support",
            ":framework:android:kodein-di-framework-android-x",

            ":demo:demo-android"
    )
}<|MERGE_RESOLUTION|>--- conflicted
+++ resolved
@@ -4,11 +4,7 @@
         maven(url = "https://dl.bintray.com/kodein-framework/Kodein-Internal-Gradle")
     }
     dependencies {
-<<<<<<< HEAD
-        classpath("org.kodein.internal.gradle:kodein-internal-gradle-settings:2.1.0-LGM")
-=======
-        classpath("org.kodein.internal.gradle:kodein-internal-gradle-settings:2.2.0")
->>>>>>> 8402e1a6
+        classpath("org.kodein.internal.gradle:kodein-internal-gradle-settings:2.2.0-LGM")
     }
 }
 
