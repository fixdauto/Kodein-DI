buildscript {
    repositories {
        mavenLocal()
        maven(url = "https://dl.bintray.com/kodein-framework/Kodein-Internal-Gradle")
    }
    dependencies {
<<<<<<< HEAD
        classpath("org.kodein.internal.gradle:kodein-internal-gradle-settings:2.0.2-LGM")
=======
        classpath("org.kodein.internal.gradle:kodein-internal-gradle-settings:2.1.0")
>>>>>>> 90d3e7e0
    }
}

apply { plugin("org.kodein.settings") }

rootProject.name = "Kodein-DI"

include(
        ":kodein-di-core",

        ":test-utils",

        ":kodein-di-generic-jvm",

        ":kodein-di-erased",

        ":kodein-di-conf",

        ":kodein-di-jxinject-jvm",

        ":demo:demo-console",
        ":demo:demo-js",

        ""
)

val excludeAndroid: String? by settings

if (excludeAndroid != "true") {
    include(
            ":framework:android:kodein-di-framework-android-core",
            ":framework:android:kodein-di-framework-android-support",
            ":framework:android:kodein-di-framework-android-x",

            ":demo:demo-android"
    )
}<|MERGE_RESOLUTION|>--- conflicted
+++ resolved
@@ -4,11 +4,7 @@
         maven(url = "https://dl.bintray.com/kodein-framework/Kodein-Internal-Gradle")
     }
     dependencies {
-<<<<<<< HEAD
-        classpath("org.kodein.internal.gradle:kodein-internal-gradle-settings:2.0.2-LGM")
-=======
-        classpath("org.kodein.internal.gradle:kodein-internal-gradle-settings:2.1.0")
->>>>>>> 90d3e7e0
+        classpath("org.kodein.internal.gradle:kodein-internal-gradle-settings:2.1.0-LGM")
     }
 }
 
