
<<<<<<< HEAD
### 3.4.1 (24-04-2017)

 - BUG FIXES
   * Crash in `fullDescription` when displaying the name of a package-less class.
=======
#### 4.0.0 (08-06-2017)

 - FEATURES
   * Kotlin 1.1.2-4.
   * The `generic` function is now 40% faster.
   
 - BUG FIX
   * Kodein JS now intercept type reflection failure (which happens when reflecting on primitive types on older versions of Kotlin).
 
 - REMOVAL
   * Removed the `sequence` coroutine binder (too experimental).

#### 4.0.0-beta2 (24-04-2017)

 - FEATURES
   * Kotlin 1.1.0.
   * Javascript modules (`kodein-js` & `kodein-js-conf`).
     Uses the erased methods as JS does not support generic type reflection.
   * The Kodein binding DSL is now protected with `@DslMarker` to prevent weird things from happenning.
   * New binding factory: `sequence` which uses coroutines to bind a sequence.
   
- BREAKING CHANGES
   * Removed all `erased*` and `generic*` methods.
     Each core method now takes type parameters that are obtained with either `generic()` or `erased()`.
   * Functions and classes that were part of the internal system, but declared public (because inline function references) are now truly internal.
   * Removed all deprecated API: new major version means clean slate.

- STRUCTURE CHANGES
   * Every type is now represented with a `TypeToken<T>` instead of a `Type`.

- BUG FIX
  * issue #61: FullTypeStringer failed on a type with no package.

### 3.4.1 (24-04-2017)

- BUG FIX
  * issue #61: FullTypeStringer failed on a type with no package.
>>>>>>> fa859004

### 3.4.0 (18-04-2017)

 - FEATURES
   * New module: `kodein-jxinject` which allows to gradually move from a `javax.inject.*` java injector.
   * New sugar syntax `kodein.newInstance {}`.

### 3.3.0 (24-03-2017)

 - ANDROID FIXES
   * Initialize the injector before super.onCreate in components (Thanks to Eliezer Graber). This **may** be a breaking change.
   * In a fragment, you can now retreive a Layout Inflater either via a service or using the tag ACTIVITY_LAYOUT_INFLATER (Thanks to Eliezer Graber).
   * FragmentInjector injects from parent fragment when present (Thanks to Corey Downing).
   * Enforce that an KodeinFragment must be used inside a KodeinActivity (Thanks to Eliezer Graber & Corey Downing).

 - FEATURES
   * Detect recursive initialization in configurable module (Thanks to Francesco Vasco).
   * Added `refSingleton` which enables a singleton managed by a reference object (suggested by Francesco Vasco)..
   * Added `multiton` which is like a `singleton` but whose uniqueness is defined by a parameter (suggested by Francesco Vasco).
  
 - DEPRECATION
   * `threadSingleton {}` is deprecated in favour of `refSingleton(threadLocal) {}`. 

 - STRUCTURE CHANGES
   * Better synchronization.
   * Removed `CFactory` and `CProvider`.
   * In `Factory`, `factoryName` is now a function, which forces computation only when needed.


### 3.2.0 (26-01-2017)
No changes from `3.2.0-beta3`


### 3.2.0-beta3 (29-12-2016)

 - FEATURES
   * You can use `overriddenInstance` in an overriding binding to access the instance retrieved by the overridden binding.
   * For Android, added the `autoAndroidModule`: a module that allows for automatic retrieval of Android services, without providing a `Context` (Thanks to Eliezer Graber).
   * For Android, added Android component classes that makes it easier to bootstrap Kodein with Android (Thanks to Eliezer Graber).
   * For Android, all services accessible via `Context.*_SERVICE` are now available in the Android modules (up to Android `N_MR2`).

 - STRUCTURE CHANGES
   * `Curried*` extension methods (introduced in beta2) don't need the `A` (argument type) generic parameter.

### 3.2.0-beta2 (28-10-2016)

 - FEATURES
   * Every function that do generic type reflection is renamed `generic*` and has an `erased*` counterpart.
   * All functions are now inside the `kodein-core` module. The `kodein` module defines extension functions that alias
     to the  "generic*" functions by default.
   * The `kodein-erased` module is the same as the `kodein` module, but with functions that alias to the `erased*`
     functions.

 - DEPRECATION
   * Removed methods that were deprecated in 3.1.0
   * For Android, \[scope\]ScopedSingleton methods are deprecated (for example, `contextScopedSingleton {}` is
     deprecated in favour of `scopedSingleton(androidContextScope) {}`)
   * `typeToken` has been renamed to `generic`. The `typeToken` function still exists but is deprecated.

 - STRUCTURE CHANGES
   * The `bind` methods and their `with` associates are now extension functions and need to be imported.
   * Curried retrieval methods such as the `instance` in `with(whatever).instance()` are now extension functions and
     need to be imported.

### 3.1.0 (22-09-2016)

 - FEATURES
   * Android: Added more scopes for `Fragment`, `Service` and `BoradcastReceiver` (Thanks to Eliezer Graber).
   * `ConfigurableKodein` objects that are declared `mutable` can now be mutated with `addConfig`, `addImport` and
     `addExtend`.
   * Factories that take a class as parameter now work with their child classes without upcast (eg: you can retrieve
     with `with(obj).instance()` instead of `with(obj as Type).instance()`)
 
 - FIX
   * Android module: The `KeyguardManager` and `WallpaperService` are now properly injected. (Thanks to Eliezer Graber).
 
 - DEPRECATION
   * In `ConfigurableKodein`, all `mutate*` methods are deprecated (in favour of their regular counterparts).
   
 - INTERNAL
   * Better type display (Thanks to Alexander Udalov).
   * The Android demo project is now a module (Thanks to Eliezer Graber).

### 3.0.0 (21-07-2016)

 - FEATURES
   * Introducing `ConfigurableKodein` in the `kodein-conf` module that can be configured then used for retrieval.
   * A `ConfigurableKodein` object can be mutable (if its `mutable` property is true). Please be careful with this!
   * The Android module contains a factory for default `SharedPreferences`.

 - BETA FEATURE CHANGES
   * `Kodein.global` is now in the `kodein-conf` module.

### 3.0.0-beta6 (19-07-2016)

 - FEATURES
   * Lazy retrieval with `kodein.lazy.*`.
   * Currying with lazy properties: `with().lazy.*`.
   * You can add config other then imports or extend on global Kodein with `Kodein.global.addConfig`.
   * `Kodein.Lazy` accepts a `allowSilentOverride` parameter.

 - BREAKING CHANGES
   * `lazyKodein` is renamed `Kodein.Lazy`.
   

### 3.0.0-beta5 (12-07-2016)

 - FEATURES
   * Kodein's source code & API is now [fully documented](https://salomonbrys.github.io/Kodein/kodein-dokka/kodein/com.github.salomonbrys.kodein/index.html)!
   * You can now bind a `Kodein.Bind` directly with `container.bind(bind)`.
   * `lazyKodein {...}` now returns a `LazyKodein` object, which can be used either as a lazy property or to inject lazy
     properties.
   * You can use `with(() -> A)` instead of `with(A)` for currying if you don't have access yet to the argument.

 - BREAKING CHANGES
   * `instanceForFactory` and friends, which were not documented, are removed.
   * `.toProvider(A)` is replaced by `.toProvider(() -> A)`. You can easily call it `.toProvider { arg }`. This is
     because, sometimes, you don't have access to the parameter when you are declaring the injection (for example, in
     Android, a Fragment don't have access to a context Activity before being attached).
   * Every factory currying should only use `with`.
   * Constant bindings are now resolved using compile time type. To use the real type of the object (not really
     recommended), use `typed.constant("tag").with(value, value.javaClass)`.

 - BETA FEATURE CHANGES
   * `instanceForClass` and friends are replaced by `withClass` and friends.
   * `T.withClass(Kodein)` is replaced by `Kodein.withClassOf(T)`.
   * Scopes do not get the key to retrieve the registry.
   * Android's `T.withContext` is replaced by `withContext(T)`. This is because of [a Kotlin's bug](https://youtrack.jetbrains.com/issue/KT-9630).

 - INTERNAL
   * `KodeinParameterizedType` is renamed `KodeinWrappedType`.
   * GenericArrayTypes are now also protected by `KodeinWrappedType`.
   * Better `hashCode` and `equals` in KodeinWrappedType.
   * `TKodein` is now a class (not an interface), which allows the use of `@JvmOverloads`.


### 3.0.0-beta4 (03-07-2016)

 - FEATURES
   * `*OrNull` functions everywhere

 - BREAKING CHANGES
   * Android's `KodeinApplication` is removed in favor of `KodeinAware`.

 - BETA FEATURE CHANGES
   * In `Kodein.Builder`, separation of typed & container API Inside `Kodein.Builder`. `bind(type) with ...` is move to
     `typed.bind(type) with ...`.


### 3.0.0-beta3 (03-07-2016)

 - FEATURES
   * `kodein.container.bindings.description` now uses simple type names, which makes it easier to read. You can use
     `kodein.container.bindings.fullDescription` to show full type names.
   * Both descriptions now print type names in a "kotlin-esque" way. Because Kodein does not depends on
     `kotlin-reflect`, it uses java `Type` objects that do not contains nullability informations. As such, the type
     display does not include nullability. Still, it's easier to read.
   * Kotlin `1.0.3`

 - BREAKING CHANGES
   * Scopes are no more (weird) functions but object implementing the `Scope` or `AutoScope` interfaces.
   * Android's `ActivityScopeLifecycleManager` is now `activityScope.lifecycleManager`.

 - BETA FEATURE CHANGES
   * `typeToken` won't throw an exception when used with a `TypeVariable` type argument, however, the same exception
     will still be thrown at binding, whether or not using the inline function, `typeToken` or a simple type. In other
     words, if you try to bind any type that contains a `TypeVariable` type argument, `Kodein` will throw an exception.

 - INTERNAL
   * Android's `activityScope` is now an object.


### 3.0.0-beta2 (30-06-2016)

 - FEATURES
   * `KodeinInjected` can use `kodein()` instead of `injector.kodein()`.
   * Android `instanceForContext` that works exactly like `instanceForClass`, but for a `Context`.
   * Android module, wisely named `androidModule` that provides a lot of factories with a `Context` arguments (see
     `AndroidModule.kt`).

 - BREAKING CHANGES
   * `typeToken` (and therefore `TypeReference`) will throw an exception when build with a `TypeVariable` type argument.
     This is to prevent "accidental" binding of a type with TypeVariable which will be later impossible to retrieve.

 - BETA FEATURE CHANGES
   * `instanceForClass` uses Java `Class<*>` and `instanceForKClass` uses Kotlin `KClass<*>`.


### 3.0.0-beta1 (29-06-2016)

 - BREAKING CHANGES
   * `JKodein` is replaced by `TKodein` which is meant to use by both Kotlin & Java. `TKodein` allows you
     to access a type consistent API without `inline` methods. Each method can be used with `Type`, `TypeToken`, or
     `Class`. To access a `TKodein`, simply use `kodein.typed`.
   * The `typeToken` function now returns a `TypeToken` interface. This allows to keep type consistency &
   checking while `Type` objects. If you were using `val t = typeToken<T>()` in Kodein 2, the replacement is simply
   `val t = typeToken<T>().type`.
   * `kodein.bindingsDescription` becomes `kodein.container.bindings.description`.
   * `kodein.registeredBindings` becomes `kodein.container.bindings`.
   * All `inline` functions that use `reified` to get the type are now **extension functions**, which means that they
      need to be imported! Your code will be all red until you resolve those import. Don't panic! The API itself has
      not changed, just its imports.

 - FEATURES
   * Introducing `kodein.container` which enables you to query the Kodein container directly with `Kodein.Key` or
     `Kodein.Bind` objects.
   * `kodein.container.bindings` now gives a `Map<Kodein.Key, Factory<*, *>>`. Which means that you can do all sorts of
     introspection and debug (like know which types are bounds to which factories, etc.). To help you with those tasks,
     several extension functions are proposed to this `Map` (in the file `bindings.kt`).
   * Better bindings description: now displays the bound type and the created (real) type.
   * Introducing the `KodeinAware` and `KodeinInjected` interfaces. If a class implements one of those interfaces, the
     injection feels "native": `instance()` instead of `kodein.instance()`.
   * Introducing `instanceForClass()` and `providerForClass()`: those methods can be passed a `Kodein` or
     `KodeinInjector` object to inject an instance by using a factory that takes a `KClass<*>` as parameter. Those
     functions can be used without parameter on a `KodeinAware` or `KodeinInjected` class (which is where they reach
     their full potential!).
   * Introducing `Kodein.global` which is a global Kodein instance for all. It is on its module and is not proposed by
     default. To use it, you must declare the dependency `com.github.salomonbrys.kodein:kodein-global:3.0.+`. You can
     add modules to it with `Kodein.global.addImport(module)`. After that, you can use `Kodein.global` as a regular
     Kodein object. Be aware that once you have injected / retrieved the first value with `Kodein.global`, then adding
     modules to it will throw an exception.
   * When using `Kodein.global`, you can use the `KodeinGlobalAware` interface, which enables you all the goodness of
     `KodeinAware`, but using `Kodein.global`, and without any config.
   * Kotlin `1.0.2-1`

 - INTERNAL
   * All providers & factories are represented by their classes.
   * `Kodein`, `TKodein` and `KodeinContainer` are now very simple interfaces, which enables easy wrapping.


### 2.8.0 (14-06-2016)

 * Eager singletons: ask kodein to instanciate the singleton object as soon as kodein is ready.
 * `KodeinInjector` is now thread safe.
 * The `KodeinInjector.onInjected` callback is directly called if the injector has already been injected.
 * Gradle `2.13`


### 2.7.1 (02-06-2016)

 * Overriding exceptions now print the affected key
 * New syntax for binding without specifying the type: `bind() from scope`


### 2.7.0 (23-05-2016)

 * Kotlin `1.0.2`.
 * Overriding restrictions and policies (overrides must now be explicit).
 * Scoped singleton system.
 * Android Activity scope binding syntax.
 *`kodein.with` that makes it easier to deal with factory bindings (better than `toProvider` and `toInstance`).
 * Factories arguments can be nullable.


### 2.6.0 (19-02-2016)

 * Kotlin `1.0.0`.


### 2.5.0 (04-02-2016)

 * Kotlin `1.0.0-rc-1036`.


### 2.4.1 (11-01-2016)

 * Kotlin `1.0.0-beta-4584`
 * `KodeinInjector` can inject the `Kodein` object.
 * `KodeinInjector` has a `onInjected` callback.
 * Android: `lazyKodeinFromApp` and `appKodein` support for `View`, `AbstractThreadedSyncAdapter` and `Loader`.


### 2.3.1 (06-11-2015)

 * Container extension: allows to `import` a kodein object's binding into another kodein object.


### 2.3.0 (02-11-2015)

 * Kotlin `1.0.0-beta-1038`<|MERGE_RESOLUTION|>--- conflicted
+++ resolved
@@ -1,10 +1,4 @@
 
-<<<<<<< HEAD
-### 3.4.1 (24-04-2017)
-
- - BUG FIXES
-   * Crash in `fullDescription` when displaying the name of a package-less class.
-=======
 #### 4.0.0 (08-06-2017)
 
  - FEATURES
@@ -42,7 +36,6 @@
 
 - BUG FIX
   * issue #61: FullTypeStringer failed on a type with no package.
->>>>>>> fa859004
 
 ### 3.4.0 (18-04-2017)
 
